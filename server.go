package docker

import (
	"bufio"
	"encoding/json"
	"errors"
	"fmt"
	"github.com/dotcloud/docker/archive"
	"github.com/dotcloud/docker/auth"
	"github.com/dotcloud/docker/engine"
	"github.com/dotcloud/docker/gograph"
	"github.com/dotcloud/docker/registry"
	"github.com/dotcloud/docker/utils"
	"io"
	"io/ioutil"
	"log"
	"net/http"
	"net/url"
	"os"
	"os/exec"
	"os/signal"
	"path"
	"path/filepath"
	"runtime"
	"strings"
	"sync"
	"syscall"
	"time"
)

func (srv *Server) Close() error {
	return srv.runtime.Close()
}

func init() {
	engine.Register("serveapi", JobServeApi)
}

func JobServeApi(job *engine.Job) string {
	srv, err := NewServer(ConfigFromJob(job))
	if err != nil {
		return err.Error()
	}
	defer srv.Close()
	if err := srv.Daemon(); err != nil {
		return err.Error()
	}
	return "0"
}

// Daemon runs the remote api server `srv` as a daemon,
// Only one api server can run at the same time - this is enforced by a pidfile.
// The signals SIGINT, SIGKILL and SIGTERM are intercepted for cleanup.
func (srv *Server) Daemon() error {
	if err := utils.CreatePidFile(srv.runtime.config.Pidfile); err != nil {
		log.Fatal(err)
	}
	defer utils.RemovePidFile(srv.runtime.config.Pidfile)

	c := make(chan os.Signal, 1)
	signal.Notify(c, os.Interrupt, os.Kill, os.Signal(syscall.SIGTERM))
	go func() {
		sig := <-c
		log.Printf("Received signal '%v', exiting\n", sig)
		utils.RemovePidFile(srv.runtime.config.Pidfile)
		srv.Close()
		os.Exit(0)
	}()

	protoAddrs := srv.runtime.config.ProtoAddresses
	chErrors := make(chan error, len(protoAddrs))
	for _, protoAddr := range protoAddrs {
		protoAddrParts := strings.SplitN(protoAddr, "://", 2)
		switch protoAddrParts[0] {
		case "unix":
			if err := syscall.Unlink(protoAddrParts[1]); err != nil && !os.IsNotExist(err) {
				log.Fatal(err)
			}
		case "tcp":
			if !strings.HasPrefix(protoAddrParts[1], "127.0.0.1") {
				log.Println("/!\\ DON'T BIND ON ANOTHER IP ADDRESS THAN 127.0.0.1 IF YOU DON'T KNOW WHAT YOU'RE DOING /!\\")
			}
		default:
			return fmt.Errorf("Invalid protocol format.")
		}
		go func() {
			chErrors <- ListenAndServe(protoAddrParts[0], protoAddrParts[1], srv, true)
		}()
	}
	for i := 0; i < len(protoAddrs); i += 1 {
		err := <-chErrors
		if err != nil {
			return err
		}
	}
	return nil
}

func (srv *Server) DockerVersion() APIVersion {
	return APIVersion{
		Version:   VERSION,
		GitCommit: GITCOMMIT,
		GoVersion: runtime.Version(),
	}
}

// simpleVersionInfo is a simple implementation of
// the interface VersionInfo, which is used
// to provide version information for some product,
// component, etc. It stores the product name and the version
// in string and returns them on calls to Name() and Version().
type simpleVersionInfo struct {
	name    string
	version string
}

func (v *simpleVersionInfo) Name() string {
	return v.name
}

func (v *simpleVersionInfo) Version() string {
	return v.version
}

// versionCheckers() returns version informations of:
// docker, go, git-commit (of the docker) and the host's kernel.
//
// Such information will be used on call to NewRegistry().
func (srv *Server) versionInfos() []utils.VersionInfo {
	v := srv.DockerVersion()
	ret := append(make([]utils.VersionInfo, 0, 4), &simpleVersionInfo{"docker", v.Version})

	if len(v.GoVersion) > 0 {
		ret = append(ret, &simpleVersionInfo{"go", v.GoVersion})
	}
	if len(v.GitCommit) > 0 {
		ret = append(ret, &simpleVersionInfo{"git-commit", v.GitCommit})
	}
	if kernelVersion, err := utils.GetKernelVersion(); err == nil {
		ret = append(ret, &simpleVersionInfo{"kernel", kernelVersion.String()})
	}

	return ret
}

// ContainerKill send signal to the container
// If no signal is given (sig 0), then Kill with SIGKILL and wait
// for the container to exit.
// If a signal is given, then just send it to the container and return.
func (srv *Server) ContainerKill(name string, sig int) error {
	if container := srv.runtime.Get(name); container != nil {
		// If no signal is passed, perform regular Kill (SIGKILL + wait())
		if sig == 0 {
			if err := container.Kill(); err != nil {
				return fmt.Errorf("Cannot kill container %s: %s", name, err)
			}
			srv.LogEvent("kill", container.ID, srv.runtime.repositories.ImageName(container.Image))
		} else {
			// Otherwise, just send the requested signal
			if err := container.kill(sig); err != nil {
				return fmt.Errorf("Cannot kill container %s: %s", name, err)
			}
			// FIXME: Add event for signals
		}
	} else {
		return fmt.Errorf("No such container: %s", name)
	}
	return nil
}

func (srv *Server) ContainerExport(name string, out io.Writer) error {
	if container := srv.runtime.Get(name); container != nil {

		data, err := container.Export()
		if err != nil {
			return err
		}

		// Stream the entire contents of the container (basically a volatile snapshot)
		if _, err := io.Copy(out, data); err != nil {
			return err
		}
		srv.LogEvent("export", container.ID, srv.runtime.repositories.ImageName(container.Image))
		return nil
	}
	return fmt.Errorf("No such container: %s", name)
}

func (srv *Server) ImagesSearch(term string) ([]registry.SearchResult, error) {
	r, err := registry.NewRegistry(srv.runtime.config.Root, nil, srv.HTTPRequestFactory(nil))
	if err != nil {
		return nil, err
	}
	results, err := r.SearchRepositories(term)
	if err != nil {
		return nil, err
	}
	return results.Results, nil
}

func (srv *Server) ImageInsert(name, url, path string, out io.Writer, sf *utils.StreamFormatter) error {
	out = utils.NewWriteFlusher(out)
	img, err := srv.runtime.repositories.LookupImage(name)
	if err != nil {
		return err
	}

	file, err := utils.Download(url, out)
	if err != nil {
		return err
	}
	defer file.Body.Close()

	config, _, _, err := ParseRun([]string{img.ID, "echo", "insert", url, path}, srv.runtime.capabilities)
	if err != nil {
		return err
	}

	c, _, err := srv.runtime.Create(config, "")
	if err != nil {
		return err
	}

	if err := c.Inject(utils.ProgressReader(file.Body, int(file.ContentLength), out, sf.FormatProgress("", "Downloading", "%8v/%v (%v)"), sf, false), path); err != nil {
		return err
	}
	// FIXME: Handle custom repo, tag comment, author
	img, err = srv.runtime.Commit(c, "", "", img.Comment, img.Author, nil)
	if err != nil {
		return err
	}
<<<<<<< HEAD
	out.Write(sf.FormatStatus("", img.ID))
	return img.ID, nil
=======
	out.Write(sf.FormatStatus(img.ID, ""))
	return nil
>>>>>>> 62f873aa
}

func (srv *Server) ImagesViz(out io.Writer) error {
	images, _ := srv.runtime.graph.Map()
	if images == nil {
		return nil
	}
	out.Write([]byte("digraph docker {\n"))

	var (
		parentImage *Image
		err         error
	)
	for _, image := range images {
		parentImage, err = image.GetParent()
		if err != nil {
			return fmt.Errorf("Error while getting parent image: %v", err)
		}
		if parentImage != nil {
			out.Write([]byte(" \"" + parentImage.ID + "\" -> \"" + image.ID + "\"\n"))
		} else {
			out.Write([]byte(" base -> \"" + image.ID + "\" [style=invis]\n"))
		}
	}

	reporefs := make(map[string][]string)

	for name, repository := range srv.runtime.repositories.Repositories {
		for tag, id := range repository {
			reporefs[utils.TruncateID(id)] = append(reporefs[utils.TruncateID(id)], fmt.Sprintf("%s:%s", name, tag))
		}
	}

	for id, repos := range reporefs {
		out.Write([]byte(" \"" + id + "\" [label=\"" + id + "\\n" + strings.Join(repos, "\\n") + "\",shape=box,fillcolor=\"paleturquoise\",style=\"filled,rounded\"];\n"))
	}
	out.Write([]byte(" base [style=invisible]\n}\n"))
	return nil
}

func (srv *Server) Images(all bool, filter string) ([]APIImages, error) {
	var (
		allImages map[string]*Image
		err       error
	)
	if all {
		allImages, err = srv.runtime.graph.Map()
	} else {
		allImages, err = srv.runtime.graph.Heads()
	}
	if err != nil {
		return nil, err
	}
	lookup := make(map[string]APIImages)
	for name, repository := range srv.runtime.repositories.Repositories {
		if filter != "" {
			if match, _ := path.Match(filter, name); !match {
				continue
			}
		}
		for tag, id := range repository {
			image, err := srv.runtime.graph.Get(id)
			if err != nil {
				log.Printf("Warning: couldn't load %s from %s/%s: %s", id, name, tag, err)
				continue
			}

			if out, exists := lookup[id]; exists {
				out.RepoTags = append(out.RepoTags, fmt.Sprintf("%s:%s", name, tag))

				lookup[id] = out
			} else {
				var out APIImages

				delete(allImages, id)

				out.ParentId = image.Parent
				out.RepoTags = []string{fmt.Sprintf("%s:%s", name, tag)}
				out.ID = image.ID
				out.Created = image.Created.Unix()
				out.Size = image.Size
				out.VirtualSize = image.getParentsSize(0) + image.Size

				lookup[id] = out
			}

		}
	}

	outs := make([]APIImages, 0, len(lookup))
	for _, value := range lookup {
		outs = append(outs, value)
	}

	// Display images which aren't part of a repository/tag
	if filter == "" {
		for _, image := range allImages {
			var out APIImages
			out.ID = image.ID
			out.ParentId = image.Parent
			out.RepoTags = []string{"<none>:<none>"}
			out.Created = image.Created.Unix()
			out.Size = image.Size
			out.VirtualSize = image.getParentsSize(0) + image.Size
			outs = append(outs, out)
		}
	}

	sortImagesByCreationAndTag(outs)
	return outs, nil
}

func (srv *Server) DockerInfo() *APIInfo {
	images, _ := srv.runtime.graph.Map()
	var imgcount int
	if images == nil {
		imgcount = 0
	} else {
		imgcount = len(images)
	}
	lxcVersion := ""
	if output, err := exec.Command("lxc-version").CombinedOutput(); err == nil {
		outputStr := string(output)
		if len(strings.SplitN(outputStr, ":", 2)) == 2 {
			lxcVersion = strings.TrimSpace(strings.SplitN(string(output), ":", 2)[1])
		}
	}
	kernelVersion := "<unknown>"
	if kv, err := utils.GetKernelVersion(); err == nil {
		kernelVersion = kv.String()
	}

	return &APIInfo{
		Containers:         len(srv.runtime.List()),
		Images:             imgcount,
		MemoryLimit:        srv.runtime.capabilities.MemoryLimit,
		SwapLimit:          srv.runtime.capabilities.SwapLimit,
		IPv4Forwarding:     !srv.runtime.capabilities.IPv4ForwardingDisabled,
		Debug:              os.Getenv("DEBUG") != "",
		NFd:                utils.GetTotalUsedFds(),
		NGoroutines:        runtime.NumGoroutine(),
		LXCVersion:         lxcVersion,
		NEventsListener:    len(srv.events),
		KernelVersion:      kernelVersion,
		IndexServerAddress: auth.IndexServerAddress(),
	}
}

func (srv *Server) ImageHistory(name string) ([]APIHistory, error) {
	image, err := srv.runtime.repositories.LookupImage(name)
	if err != nil {
		return nil, err
	}

	lookupMap := make(map[string][]string)
	for name, repository := range srv.runtime.repositories.Repositories {
		for tag, id := range repository {
			// If the ID already has a reverse lookup, do not update it unless for "latest"
			if _, exists := lookupMap[id]; !exists {
				lookupMap[id] = []string{}
			}
			lookupMap[id] = append(lookupMap[id], name+":"+tag)
		}
	}

	outs := []APIHistory{} //produce [] when empty instead of 'null'
	err = image.WalkHistory(func(img *Image) error {
		var out APIHistory
		out.ID = img.ID
		out.Created = img.Created.Unix()
		out.CreatedBy = strings.Join(img.ContainerConfig.Cmd, " ")
		out.Tags = lookupMap[img.ID]
		out.Size = img.Size
		outs = append(outs, out)
		return nil
	})
	return outs, nil

}

func (srv *Server) ContainerTop(name, ps_args string) (*APITop, error) {
	if container := srv.runtime.Get(name); container != nil {
		output, err := exec.Command("lxc-ps", "--name", container.ID, "--", ps_args).CombinedOutput()
		if err != nil {
			return nil, fmt.Errorf("lxc-ps: %s (%s)", err, output)
		}
		procs := APITop{}
		for i, line := range strings.Split(string(output), "\n") {
			if len(line) == 0 {
				continue
			}
			words := []string{}
			scanner := bufio.NewScanner(strings.NewReader(line))
			scanner.Split(bufio.ScanWords)
			if !scanner.Scan() {
				return nil, fmt.Errorf("Wrong output using lxc-ps")
			}
			// no scanner.Text because we skip container id
			for scanner.Scan() {
				if i != 0 && len(words) == len(procs.Titles) {
					words[len(words)-1] = fmt.Sprintf("%s %s", words[len(words)-1], scanner.Text())
				} else {
					words = append(words, scanner.Text())
				}
			}
			if i == 0 {
				procs.Titles = words
			} else {
				procs.Processes = append(procs.Processes, words)
			}
		}
		return &procs, nil

	}
	return nil, fmt.Errorf("No such container: %s", name)
}

func (srv *Server) ContainerChanges(name string) ([]Change, error) {
	if container := srv.runtime.Get(name); container != nil {
		return container.Changes()
	}
	return nil, fmt.Errorf("No such container: %s", name)
}

func (srv *Server) Containers(all, size bool, n int, since, before string) []APIContainers {
	var foundBefore bool
	var displayed int
	out := []APIContainers{}

	for _, container := range srv.runtime.List() {
		if !container.State.Running && !all && n == -1 && since == "" && before == "" {
			continue
		}
		if before != "" {
			if container.ID == before || utils.TruncateID(container.ID) == before {
				foundBefore = true
				continue
			}
			if !foundBefore {
				continue
			}
		}
		if displayed == n {
			break
		}
		if container.ID == since || utils.TruncateID(container.ID) == since {
			break
		}
		displayed++
		c := createAPIContainer(container, size, srv.runtime)
		out = append(out, c)
	}
	return out
}

func createAPIContainer(container *Container, size bool, runtime *Runtime) APIContainers {
	c := APIContainers{
		ID: container.ID,
	}
	names := []string{}
	runtime.containerGraph.Walk("/", func(p string, e *gograph.Entity) error {
		if e.ID() == container.ID {
			names = append(names, p)
		}
		return nil
	}, -1)
	c.Names = names

	c.Image = runtime.repositories.ImageName(container.Image)
	c.Command = fmt.Sprintf("%s %s", container.Path, strings.Join(container.Args, " "))
	c.Created = container.Created.Unix()
	c.Status = container.State.String()
	c.Ports = container.NetworkSettings.PortMappingAPI()
	if size {
		c.SizeRw, c.SizeRootFs = container.GetSize()
	}
	return c
}
func (srv *Server) ContainerCommit(name, repo, tag, author, comment string, config *Config) (string, error) {
	container := srv.runtime.Get(name)
	if container == nil {
		return "", fmt.Errorf("No such container: %s", name)
	}
	img, err := srv.runtime.Commit(container, repo, tag, comment, author, config)
	if err != nil {
		return "", err
	}
	return img.ID, err
}

func (srv *Server) ContainerTag(name, repo, tag string, force bool) error {
	if err := srv.runtime.repositories.Set(repo, tag, name, force); err != nil {
		return err
	}
	return nil
}

func (srv *Server) pullImage(r *registry.Registry, out io.Writer, imgID, endpoint string, token []string, sf *utils.StreamFormatter) error {
	history, err := r.GetRemoteHistory(imgID, endpoint, token)
	if err != nil {
		return err
	}
	out.Write(sf.FormatProgress(utils.TruncateID(imgID), "Pulling", "dependend layers"))
	// FIXME: Try to stream the images?
	// FIXME: Launch the getRemoteImage() in goroutines

	for _, id := range history {

		// ensure no two downloads of the same layer happen at the same time
		if err := srv.poolAdd("pull", "layer:"+id); err != nil {
			utils.Errorf("Image (id: %s) pull is already running, skipping: %v", id, err)
			return nil
		}
		defer srv.poolRemove("pull", "layer:"+id)

		if !srv.runtime.graph.Exists(id) {
			out.Write(sf.FormatProgress(utils.TruncateID(id), "Pulling", "metadata"))
			imgJSON, imgSize, err := r.GetRemoteImageJSON(id, endpoint, token)
			if err != nil {
				out.Write(sf.FormatProgress(utils.TruncateID(id), "Error", "pulling dependend layers"))
				// FIXME: Keep going in case of error?
				return err
			}
			img, err := NewImgJSON(imgJSON)
			if err != nil {
				out.Write(sf.FormatProgress(utils.TruncateID(id), "Error", "pulling dependend layers"))
				return fmt.Errorf("Failed to parse json: %s", err)
			}

			// Get the layer
			out.Write(sf.FormatProgress(utils.TruncateID(id), "Pulling", "fs layer"))
			layer, err := r.GetRemoteImageLayer(img.ID, endpoint, token)
			if err != nil {
				out.Write(sf.FormatProgress(utils.TruncateID(id), "Error", "pulling dependend layers"))
				return err
			}
			defer layer.Close()
			if err := srv.runtime.graph.Register(imgJSON, utils.ProgressReader(layer, imgSize, out, sf.FormatProgress(utils.TruncateID(id), "Downloading", "%8v/%v (%v)"), sf, false), img); err != nil {
				out.Write(sf.FormatProgress(utils.TruncateID(id), "Error", "downloading dependend layers"))
				return err
			}
		}
		out.Write(sf.FormatProgress(utils.TruncateID(id), "Download", "complete"))

	}
	return nil
}

func (srv *Server) pullRepository(r *registry.Registry, out io.Writer, localName, remoteName, askedTag, indexEp string, sf *utils.StreamFormatter, parallel bool) error {
	out.Write(sf.FormatStatus("", "Pulling repository %s", localName))

	repoData, err := r.GetRepositoryData(indexEp, remoteName)
	if err != nil {
		return err
	}

	utils.Debugf("Retrieving the tag list")
	tagsList, err := r.GetRemoteTags(repoData.Endpoints, remoteName, repoData.Tokens)
	if err != nil {
		utils.Errorf("%v", err)
		return err
	}

	for tag, id := range tagsList {
		repoData.ImgList[id] = &registry.ImgData{
			ID:       id,
			Tag:      tag,
			Checksum: "",
		}
	}

	utils.Debugf("Registering tags")
	// If no tag has been specified, pull them all
	if askedTag == "" {
		for tag, id := range tagsList {
			repoData.ImgList[id].Tag = tag
		}
	} else {
		// Otherwise, check that the tag exists and use only that one
		id, exists := tagsList[askedTag]
		if !exists {
			return fmt.Errorf("Tag %s not found in repository %s", askedTag, localName)
		}
		repoData.ImgList[id].Tag = askedTag
	}

	errors := make(chan error)
	for _, image := range repoData.ImgList {
		downloadImage := func(img *registry.ImgData) {
			if askedTag != "" && img.Tag != askedTag {
				utils.Debugf("(%s) does not match %s (id: %s), skipping", img.Tag, askedTag, img.ID)
				if parallel {
					errors <- nil
				}
				return
			}

			if img.Tag == "" {
				utils.Debugf("Image (id: %s) present in this repository but untagged, skipping", img.ID)
				if parallel {
					errors <- nil
				}
				return
			}

			// ensure no two downloads of the same image happen at the same time
			if err := srv.poolAdd("pull", "img:"+img.ID); err != nil {
				utils.Errorf("Image (id: %s) pull is already running, skipping: %v", img.ID, err)
				if parallel {
					errors <- nil
				}
				return
			}
			defer srv.poolRemove("pull", "img:"+img.ID)

			out.Write(sf.FormatProgress(utils.TruncateID(img.ID), "Pulling", fmt.Sprintf("image (%s) from %s", img.Tag, localName)))
			success := false
			var lastErr error
			for _, ep := range repoData.Endpoints {
				out.Write(sf.FormatProgress(utils.TruncateID(img.ID), "Pulling", fmt.Sprintf("image (%s) from %s, endpoint: %s", img.Tag, localName, ep)))
				if err := srv.pullImage(r, out, img.ID, ep, repoData.Tokens, sf); err != nil {
					// Its not ideal that only the last error  is returned, it would be better to concatenate the errors.
					// As the error is also given to the output stream the user will see the error.
					lastErr = err
					out.Write(sf.FormatProgress(utils.TruncateID(img.ID), "Error pulling", fmt.Sprintf("image (%s) from %s, endpoint: %s, %s", img.Tag, localName, ep, err)))
					continue
				}
				success = true
				break
			}
			if !success {
				out.Write(sf.FormatProgress(utils.TruncateID(img.ID), "Error pulling", fmt.Sprintf("image (%s) from %s, %s", img.Tag, localName, lastErr)))
				if parallel {
					errors <- fmt.Errorf("Could not find repository on any of the indexed registries.")
					return
				}
			}
			out.Write(sf.FormatProgress(utils.TruncateID(img.ID), "Download", "complete"))

			if parallel {
				errors <- nil
			}
		}

		if parallel {
			go downloadImage(image)
		} else {
			downloadImage(image)
		}
	}
	if parallel {
		var lastError error
		for i := 0; i < len(repoData.ImgList); i++ {
			if err := <-errors; err != nil {
				lastError = err
			}
		}
		if lastError != nil {
			return lastError
		}

	}
	for tag, id := range tagsList {
		if askedTag != "" && tag != askedTag {
			continue
		}
		if err := srv.runtime.repositories.Set(localName, tag, id, true); err != nil {
			return err
		}
	}
	if err := srv.runtime.repositories.Save(); err != nil {
		return err
	}

	return nil
}

func (srv *Server) poolAdd(kind, key string) error {
	srv.Lock()
	defer srv.Unlock()

	if _, exists := srv.pullingPool[key]; exists {
		return fmt.Errorf("pull %s is already in progress", key)
	}
	if _, exists := srv.pushingPool[key]; exists {
		return fmt.Errorf("push %s is already in progress", key)
	}

	switch kind {
	case "pull":
		srv.pullingPool[key] = struct{}{}
		break
	case "push":
		srv.pushingPool[key] = struct{}{}
		break
	default:
		return fmt.Errorf("Unknown pool type")
	}
	return nil
}

func (srv *Server) poolRemove(kind, key string) error {
	switch kind {
	case "pull":
		delete(srv.pullingPool, key)
		break
	case "push":
		delete(srv.pushingPool, key)
		break
	default:
		return fmt.Errorf("Unknown pool type")
	}
	return nil
}

func (srv *Server) ImagePull(localName string, tag string, out io.Writer, sf *utils.StreamFormatter, authConfig *auth.AuthConfig, metaHeaders map[string][]string, parallel bool) error {
	r, err := registry.NewRegistry(srv.runtime.config.Root, authConfig, srv.HTTPRequestFactory(metaHeaders))
	if err != nil {
		return err
	}
	if err := srv.poolAdd("pull", localName+":"+tag); err != nil {
		return err
	}
	defer srv.poolRemove("pull", localName+":"+tag)

	// Resolve the Repository name from fqn to endpoint + name
	endpoint, remoteName, err := registry.ResolveRepositoryName(localName)
	if err != nil {
		return err
	}

	if endpoint == auth.IndexServerAddress() {
		// If pull "index.docker.io/foo/bar", it's stored locally under "foo/bar"
		localName = remoteName
	}

	out = utils.NewWriteFlusher(out)
	err = srv.pullRepository(r, out, localName, remoteName, tag, endpoint, sf, parallel)
	if err == registry.ErrLoginRequired {
		return err
	}
	if err != nil {
		if err := srv.pullImage(r, out, remoteName, endpoint, nil, sf); err != nil {
			return err
		}
		return nil
	}

	return nil
}

// Retrieve the all the images to be uploaded in the correct order
// Note: we can't use a map as it is not ordered
func (srv *Server) getImageList(localRepo map[string]string) ([][]*registry.ImgData, error) {
	imgList := map[string]*registry.ImgData{}
	depGraph := utils.NewDependencyGraph()

	for tag, id := range localRepo {
		img, err := srv.runtime.graph.Get(id)
		if err != nil {
			return nil, err
		}
		depGraph.NewNode(img.ID)
		img.WalkHistory(func(current *Image) error {
			imgList[current.ID] = &registry.ImgData{
				ID:  current.ID,
				Tag: tag,
			}
			parent, err := current.GetParent()
			if err != nil {
				return err
			}
			if parent == nil {
				return nil
			}
			depGraph.NewNode(parent.ID)
			depGraph.AddDependency(current.ID, parent.ID)
			return nil
		})
	}

	traversalMap, err := depGraph.GenerateTraversalMap()
	if err != nil {
		return nil, err
	}

	utils.Debugf("Traversal map: %v", traversalMap)
	result := [][]*registry.ImgData{}
	for _, round := range traversalMap {
		dataRound := []*registry.ImgData{}
		for _, imgID := range round {
			dataRound = append(dataRound, imgList[imgID])
		}
		result = append(result, dataRound)
	}
	return result, nil
}

func flatten(slc [][]*registry.ImgData) []*registry.ImgData {
	result := []*registry.ImgData{}
	for _, x := range slc {
		result = append(result, x...)
	}
	return result
}

func (srv *Server) pushRepository(r *registry.Registry, out io.Writer, localName, remoteName string, localRepo map[string]string, indexEp string, sf *utils.StreamFormatter) error {
	out = utils.NewWriteFlusher(out)
	imgList, err := srv.getImageList(localRepo)
	if err != nil {
		return err
	}
	flattenedImgList := flatten(imgList)
	out.Write(sf.FormatStatus("", "Sending image list"))

	var repoData *registry.RepositoryData
	repoData, err = r.PushImageJSONIndex(indexEp, remoteName, flattenedImgList, false, nil)
	if err != nil {
		return err
	}

	for _, ep := range repoData.Endpoints {
		out.Write(sf.FormatStatus("", "Pushing repository %s (%d tags)", localName, len(localRepo)))
		// This section can not be parallelized (each round depends on the previous one)
		for _, round := range imgList {
			// FIXME: This section can be parallelized
			for _, elem := range round {
				var pushTags func() error
				pushTags = func() error {
					out.Write(sf.FormatStatus("", "Pushing tags for rev [%s] on {%s}", elem.ID, ep+"repositories/"+remoteName+"/tags/"+elem.Tag))
					if err := r.PushRegistryTag(remoteName, elem.ID, elem.Tag, ep, repoData.Tokens); err != nil {
						return err
					}
					return nil
				}
				if _, exists := repoData.ImgList[elem.ID]; exists {
					if err := pushTags(); err != nil {
						return err
					}
					out.Write(sf.FormatStatus("", "Image %s already pushed, skipping", elem.ID))
					continue
				} else if r.LookupRemoteImage(elem.ID, ep, repoData.Tokens) {
					if err := pushTags(); err != nil {
						return err
					}
					out.Write(sf.FormatStatus("", "Image %s already pushed, skipping", elem.ID))
					continue
				}
				if checksum, err := srv.pushImage(r, out, remoteName, elem.ID, ep, repoData.Tokens, sf); err != nil {
					// FIXME: Continue on error?
					return err
				} else {
					elem.Checksum = checksum
				}
				if err := pushTags(); err != nil {
					return err
				}
			}
		}
	}

	if _, err := r.PushImageJSONIndex(indexEp, remoteName, flattenedImgList, true, repoData.Endpoints); err != nil {
		return err
	}

	return nil
}

func (srv *Server) pushImage(r *registry.Registry, out io.Writer, remote, imgID, ep string, token []string, sf *utils.StreamFormatter) (checksum string, err error) {
	out = utils.NewWriteFlusher(out)
	jsonRaw, err := ioutil.ReadFile(path.Join(srv.runtime.graph.Root, imgID, "json"))
	if err != nil {
		return "", fmt.Errorf("Cannot retrieve the path for {%s}: %s", imgID, err)
	}
	out.Write(sf.FormatStatus("", "Pushing %s", imgID))

	imgData := &registry.ImgData{
		ID: imgID,
	}

	// Send the json
	if err := r.PushImageJSONRegistry(imgData, jsonRaw, ep, token); err != nil {
		if err == registry.ErrAlreadyExists {
			out.Write(sf.FormatStatus("", "Image %s already pushed, skipping", imgData.ID))
			return "", nil
		}
		return "", err
	}

	layerData, err := srv.runtime.graph.TempLayerArchive(imgID, archive.Uncompressed, sf, out)
	if err != nil {
		return "", fmt.Errorf("Failed to generate layer archive: %s", err)
	}

	// Send the layer
	if checksum, err := r.PushImageLayerRegistry(imgData.ID, utils.ProgressReader(layerData, int(layerData.Size), out, sf.FormatProgress("", "Pushing", "%8v/%v (%v)"), sf, false), ep, token, jsonRaw); err != nil {
		return "", err
	} else {
		imgData.Checksum = checksum
	}
	out.Write(sf.FormatStatus("", ""))

	// Send the checksum
	if err := r.PushImageChecksumRegistry(imgData, ep, token); err != nil {
		return "", err
	}

	return imgData.Checksum, nil
}

// FIXME: Allow to interrupt current push when new push of same image is done.
func (srv *Server) ImagePush(localName string, out io.Writer, sf *utils.StreamFormatter, authConfig *auth.AuthConfig, metaHeaders map[string][]string) error {
	if err := srv.poolAdd("push", localName); err != nil {
		return err
	}
	defer srv.poolRemove("push", localName)

	// Resolve the Repository name from fqn to endpoint + name
	endpoint, remoteName, err := registry.ResolveRepositoryName(localName)
	if err != nil {
		return err
	}

	out = utils.NewWriteFlusher(out)
	img, err := srv.runtime.graph.Get(localName)
	r, err2 := registry.NewRegistry(srv.runtime.config.Root, authConfig, srv.HTTPRequestFactory(metaHeaders))
	if err2 != nil {
		return err2
	}

	if err != nil {
		reposLen := len(srv.runtime.repositories.Repositories[localName])
		out.Write(sf.FormatStatus("", "The push refers to a repository [%s] (len: %d)", localName, reposLen))
		// If it fails, try to get the repository
		if localRepo, exists := srv.runtime.repositories.Repositories[localName]; exists {
			if err := srv.pushRepository(r, out, localName, remoteName, localRepo, endpoint, sf); err != nil {
				return err
			}
			return nil
		}
		return err
	}

	var token []string
	out.Write(sf.FormatStatus("", "The push refers to an image: [%s]", localName))
	if _, err := srv.pushImage(r, out, remoteName, img.ID, endpoint, token, sf); err != nil {
		return err
	}
	return nil
}

func (srv *Server) ImageImport(src, repo, tag string, in io.Reader, out io.Writer, sf *utils.StreamFormatter) error {
	var archive io.Reader
	var resp *http.Response

	if src == "-" {
		archive = in
	} else {
		u, err := url.Parse(src)
		if err != nil {
			return err
		}
		if u.Scheme == "" {
			u.Scheme = "http"
			u.Host = src
			u.Path = ""
		}
		out.Write(sf.FormatStatus("", "Downloading from %s", u))
		// Download with curl (pretty progress bar)
		// If curl is not available, fallback to http.Get()
		resp, err = utils.Download(u.String(), out)
		if err != nil {
			return err
		}
		archive = utils.ProgressReader(resp.Body, int(resp.ContentLength), out, sf.FormatProgress("", "Importing", "%8v/%v (%v)"), sf, true)
	}
	img, err := srv.runtime.graph.Create(archive, nil, "Imported from "+src, "", nil)
	if err != nil {
		return err
	}
	// Optionally register the image at REPO/TAG
	if repo != "" {
		if err := srv.runtime.repositories.Set(repo, tag, img.ID, true); err != nil {
			return err
		}
	}
	out.Write(sf.FormatStatus("", img.ID))
	return nil
}

func (srv *Server) ContainerCreate(config *Config, name string) (string, []string, error) {
	if config.Memory != 0 && config.Memory < 524288 {
		return "", nil, fmt.Errorf("Minimum memory limit allowed is 512k")
	}

	if config.Memory > 0 && !srv.runtime.capabilities.MemoryLimit {
		config.Memory = 0
	}

	if config.Memory > 0 && !srv.runtime.capabilities.SwapLimit {
		config.MemorySwap = -1
	}
	container, buildWarnings, err := srv.runtime.Create(config, name)
	if err != nil {
		if srv.runtime.graph.IsNotExist(err) {

			_, tag := utils.ParseRepositoryTag(config.Image)
			if tag == "" {
				tag = DEFAULTTAG
			}

			return "", nil, fmt.Errorf("No such image: %s (tag: %s)", config.Image, tag)
		}
		return "", nil, err
	}
	srv.LogEvent("create", container.ID, srv.runtime.repositories.ImageName(container.Image))
	return container.ID, buildWarnings, nil
}

func (srv *Server) ContainerRestart(name string, t int) error {
	if container := srv.runtime.Get(name); container != nil {
		if err := container.Restart(t); err != nil {
			return fmt.Errorf("Cannot restart container %s: %s", name, err)
		}
		srv.LogEvent("restart", container.ID, srv.runtime.repositories.ImageName(container.Image))
	} else {
		return fmt.Errorf("No such container: %s", name)
	}
	return nil
}

func (srv *Server) ContainerDestroy(name string, removeVolume, removeLink bool) error {
	container := srv.runtime.Get(name)

	if removeLink {
		if container == nil {
			return fmt.Errorf("No such link: %s", name)
		}
		name, err := srv.runtime.getFullName(name)
		if err != nil {
			return err
		}
		parent, n := path.Split(name)
		if parent == "/" {
			return fmt.Errorf("Conflict, cannot remove the default name of the container")
		}
		pe := srv.runtime.containerGraph.Get(parent)
		if pe == nil {
			return fmt.Errorf("Cannot get parent %s for name %s", parent, name)
		}
		parentContainer := srv.runtime.Get(pe.ID())

		if parentContainer != nil && parentContainer.activeLinks != nil {
			if link, exists := parentContainer.activeLinks[n]; exists {
				link.Disable()
			} else {
				utils.Debugf("Could not find active link for %s", name)
			}
		}

		if err := srv.runtime.containerGraph.Delete(name); err != nil {
			return err
		}
		return nil
	}

	if container != nil {
		if container.State.Running {
			return fmt.Errorf("Impossible to remove a running container, please stop it first")
		}
		volumes := make(map[string]struct{})
		// Store all the deleted containers volumes
		for _, volumeId := range container.Volumes {
			volumeId = strings.TrimRight(volumeId, "/layer")
			volumeId = filepath.Base(volumeId)
			volumes[volumeId] = struct{}{}
		}
		if err := srv.runtime.Destroy(container); err != nil {
			return fmt.Errorf("Cannot destroy container %s: %s", name, err)
		}
		srv.LogEvent("destroy", container.ID, srv.runtime.repositories.ImageName(container.Image))

		if removeVolume {
			// Retrieve all volumes from all remaining containers
			usedVolumes := make(map[string]*Container)
			for _, container := range srv.runtime.List() {
				for _, containerVolumeId := range container.Volumes {
					usedVolumes[containerVolumeId] = container
				}
			}

			for volumeId := range volumes {
				// If the requested volu
				if c, exists := usedVolumes[volumeId]; exists {
					log.Printf("The volume %s is used by the container %s. Impossible to remove it. Skipping.\n", volumeId, c.ID)
					continue
				}
				if err := srv.runtime.volumes.Delete(volumeId); err != nil {
					return err
				}
			}
		}
	} else {
		return fmt.Errorf("No such container: %s", name)
	}
	return nil
}

var ErrImageReferenced = errors.New("Image referenced by a repository")

func (srv *Server) deleteImageAndChildren(id string, imgs *[]APIRmi) error {
	// If the image is referenced by a repo, do not delete
	if len(srv.runtime.repositories.ByID()[id]) != 0 {
		return ErrImageReferenced
	}
	// If the image is not referenced but has children, go recursive
	referenced := false
	byParents, err := srv.runtime.graph.ByParent()
	if err != nil {
		return err
	}
	for _, img := range byParents[id] {
		if err := srv.deleteImageAndChildren(img.ID, imgs); err != nil {
			if err != ErrImageReferenced {
				return err
			}
			referenced = true
		}
	}
	if referenced {
		return ErrImageReferenced
	}

	// If the image is not referenced and has no children, remove it
	byParents, err = srv.runtime.graph.ByParent()
	if err != nil {
		return err
	}
	if len(byParents[id]) == 0 {
		if err := srv.runtime.repositories.DeleteAll(id); err != nil {
			return err
		}
		err := srv.runtime.graph.Delete(id)
		if err != nil {
			return err
		}
		*imgs = append(*imgs, APIRmi{Deleted: utils.TruncateID(id)})
		srv.LogEvent("delete", utils.TruncateID(id), "")
		return nil
	}
	return nil
}

func (srv *Server) deleteImageParents(img *Image, imgs *[]APIRmi) error {
	if img.Parent != "" {
		parent, err := srv.runtime.graph.Get(img.Parent)
		if err != nil {
			return err
		}
		// Remove all children images
		if err := srv.deleteImageAndChildren(img.Parent, imgs); err != nil {
			return err
		}
		return srv.deleteImageParents(parent, imgs)
	}
	return nil
}

func (srv *Server) deleteImage(img *Image, repoName, tag string) ([]APIRmi, error) {
	imgs := []APIRmi{}
	tags := []string{}

	//If delete by id, see if the id belong only to one repository
	if repoName == "" {
		for _, repoAndTag := range srv.runtime.repositories.ByID()[img.ID] {
			parsedRepo, parsedTag := utils.ParseRepositoryTag(repoAndTag)
			if repoName == "" || repoName == parsedRepo {
				repoName = parsedRepo
				if parsedTag != "" {
					tags = append(tags, parsedTag)
				}
			} else if repoName != parsedRepo {
				// the id belongs to multiple repos, like base:latest and user:test,
				// in that case return conflict
				return imgs, nil
			}
		}
	} else {
		tags = append(tags, tag)
	}
	//Untag the current image
	for _, tag := range tags {
		tagDeleted, err := srv.runtime.repositories.Delete(repoName, tag)
		if err != nil {
			return nil, err
		}
		if tagDeleted {
			imgs = append(imgs, APIRmi{Untagged: img.ID})
			srv.LogEvent("untag", img.ID, "")
		}
	}
	if len(srv.runtime.repositories.ByID()[img.ID]) == 0 {
		if err := srv.deleteImageAndChildren(img.ID, &imgs); err != nil {
			if err != ErrImageReferenced {
				return imgs, err
			}
		} else if err := srv.deleteImageParents(img, &imgs); err != nil {
			if err != ErrImageReferenced {
				return imgs, err
			}
		}
	}
	return imgs, nil
}

func (srv *Server) ImageDelete(name string, autoPrune bool) ([]APIRmi, error) {
	img, err := srv.runtime.repositories.LookupImage(name)
	if err != nil {
		return nil, fmt.Errorf("No such image: %s", name)
	}
	if !autoPrune {
		if err := srv.runtime.graph.Delete(img.ID); err != nil {
			return nil, fmt.Errorf("Cannot delete image %s: %s", name, err)
		}
		return nil, nil
	}
	if strings.Contains(img.ID, name) {
		//delete via ID
		return srv.deleteImage(img, "", "")
	}
	name, tag := utils.ParseRepositoryTag(name)
	return srv.deleteImage(img, name, tag)
}

func (srv *Server) ImageGetCached(imgID string, config *Config) (*Image, error) {

	// Retrieve all images
	images, err := srv.runtime.graph.Map()
	if err != nil {
		return nil, err
	}

	// Store the tree in a map of map (map[parentId][childId])
	imageMap := make(map[string]map[string]struct{})
	for _, img := range images {
		if _, exists := imageMap[img.Parent]; !exists {
			imageMap[img.Parent] = make(map[string]struct{})
		}
		imageMap[img.Parent][img.ID] = struct{}{}
	}

	// Loop on the children of the given image and check the config
	for elem := range imageMap[imgID] {
		img, err := srv.runtime.graph.Get(elem)
		if err != nil {
			return nil, err
		}
		if CompareConfig(&img.ContainerConfig, config) {
			return img, nil
		}
	}
	return nil, nil
}

func (srv *Server) RegisterLinks(name string, hostConfig *HostConfig) error {
	runtime := srv.runtime
	container := runtime.Get(name)
	if container == nil {
		return fmt.Errorf("No such container: %s", name)
	}

	// Register links
	if hostConfig != nil && hostConfig.Links != nil {
		for _, l := range hostConfig.Links {
			parts, err := parseLink(l)
			if err != nil {
				return err
			}
			child, err := srv.runtime.GetByName(parts["name"])
			if err != nil {
				return err
			}
			if child == nil {
				return fmt.Errorf("Could not get container for %s", parts["name"])
			}

			if err := runtime.RegisterLink(container, child, parts["alias"]); err != nil {
				return err
			}
		}

		// After we load all the links into the runtime
		// set them to nil on the hostconfig
		hostConfig.Links = nil
		if err := container.writeHostConfig(); err != nil {
			return err
		}
	}
	return nil
}

func (srv *Server) ContainerStart(name string, hostConfig *HostConfig) error {
	runtime := srv.runtime
	container := runtime.Get(name)

	if hostConfig != nil {
		for _, bind := range hostConfig.Binds {
			splitBind := strings.Split(bind, ":")
			source := splitBind[0]

			// refuse to bind mount "/" to the container
			if source == "/" {
				return fmt.Errorf("Invalid bind mount '%s' : source can't be '/'", bind)
			}

			// ensure the source exists on the host
			_, err := os.Stat(source)
			if err != nil && os.IsNotExist(err) {
				return fmt.Errorf("Invalid bind mount '%s' : source doesn't exist", bind)
			}
		}
	}

	if container == nil {
		return fmt.Errorf("No such container: %s", name)
	}
	if hostConfig != nil {
		container.hostConfig = hostConfig
		container.ToDisk()
	}
	if err := container.Start(); err != nil {
		return fmt.Errorf("Cannot start container %s: %s", name, err)
	}
	srv.LogEvent("start", container.ID, runtime.repositories.ImageName(container.Image))

	return nil
}

func (srv *Server) ContainerStop(name string, t int) error {
	if container := srv.runtime.Get(name); container != nil {
		if err := container.Stop(t); err != nil {
			return fmt.Errorf("Cannot stop container %s: %s", name, err)
		}
		srv.LogEvent("stop", container.ID, srv.runtime.repositories.ImageName(container.Image))
	} else {
		return fmt.Errorf("No such container: %s", name)
	}
	return nil
}

func (srv *Server) ContainerWait(name string) (int, error) {
	if container := srv.runtime.Get(name); container != nil {
		return container.Wait(), nil
	}
	return 0, fmt.Errorf("No such container: %s", name)
}

func (srv *Server) ContainerResize(name string, h, w int) error {
	if container := srv.runtime.Get(name); container != nil {
		return container.Resize(h, w)
	}
	return fmt.Errorf("No such container: %s", name)
}

func (srv *Server) ContainerAttach(name string, logs, stream, stdin, stdout, stderr bool, inStream io.ReadCloser, outStream, errStream io.Writer) error {
	container := srv.runtime.Get(name)
	if container == nil {
		return fmt.Errorf("No such container: %s", name)
	}

	//logs
	if logs {
		cLog, err := container.ReadLog("json")
		if err != nil && os.IsNotExist(err) {
			// Legacy logs
			utils.Errorf("Old logs format")
			if stdout {
				cLog, err := container.ReadLog("stdout")
				if err != nil {
					utils.Errorf("Error reading logs (stdout): %s", err)
				} else if _, err := io.Copy(outStream, cLog); err != nil {
					utils.Errorf("Error streaming logs (stdout): %s", err)
				}
			}
			if stderr {
				cLog, err := container.ReadLog("stderr")
				if err != nil {
					utils.Errorf("Error reading logs (stderr): %s", err)
				} else if _, err := io.Copy(errStream, cLog); err != nil {
					utils.Errorf("Error streaming logs (stderr): %s", err)
				}
			}
		} else if err != nil {
			utils.Errorf("Error reading logs (json): %s", err)
		} else {
			dec := json.NewDecoder(cLog)
			for {
				l := &utils.JSONLog{}

				if err := dec.Decode(l); err == io.EOF {
					break
				} else if err != nil {
					utils.Errorf("Error streaming logs: %s", err)
					break
				}
				if l.Stream == "stdout" && stdout {
					fmt.Fprintf(outStream, "%s", l.Log)
				}
				if l.Stream == "stderr" && stderr {
					fmt.Fprintf(errStream, "%s", l.Log)
				}
			}
		}
	}

	//stream
	if stream {
		if container.State.Ghost {
			return fmt.Errorf("Impossible to attach to a ghost container")
		}

		var (
			cStdin           io.ReadCloser
			cStdout, cStderr io.Writer
			cStdinCloser     io.Closer
		)

		if stdin {
			r, w := io.Pipe()
			go func() {
				defer w.Close()
				defer utils.Debugf("Closing buffered stdin pipe")
				io.Copy(w, inStream)
			}()
			cStdin = r
			cStdinCloser = inStream
		}
		if stdout {
			cStdout = outStream
		}
		if stderr {
			cStderr = errStream
		}

		<-container.Attach(cStdin, cStdinCloser, cStdout, cStderr)

		// If we are in stdinonce mode, wait for the process to end
		// otherwise, simply return
		if container.Config.StdinOnce && !container.Config.Tty {
			container.Wait()
		}
	}
	return nil
}

func (srv *Server) ContainerInspect(name string) (*Container, error) {
	if container := srv.runtime.Get(name); container != nil {
		return container, nil
	}
	return nil, fmt.Errorf("No such container: %s", name)
}

func (srv *Server) ImageInspect(name string) (*Image, error) {
	if image, err := srv.runtime.repositories.LookupImage(name); err == nil && image != nil {
		return image, nil
	}
	return nil, fmt.Errorf("No such image: %s", name)
}

func (srv *Server) ContainerCopy(name string, resource string, out io.Writer) error {
	if container := srv.runtime.Get(name); container != nil {

		data, err := container.Copy(resource)
		if err != nil {
			return err
		}

		if _, err := io.Copy(out, data); err != nil {
			return err
		}
		return nil
	}
	return fmt.Errorf("No such container: %s", name)

}

func NewServer(config *DaemonConfig) (*Server, error) {
	runtime, err := NewRuntime(config)
	if err != nil {
		return nil, err
	}
	srv := &Server{
		runtime:     runtime,
		pullingPool: make(map[string]struct{}),
		pushingPool: make(map[string]struct{}),
		events:      make([]utils.JSONMessage, 0, 64), //only keeps the 64 last events
		listeners:   make(map[string]chan utils.JSONMessage),
		reqFactory:  nil,
	}
	runtime.srv = srv
	return srv, nil
}

func (srv *Server) HTTPRequestFactory(metaHeaders map[string][]string) *utils.HTTPRequestFactory {
	if srv.reqFactory == nil {
		ud := utils.NewHTTPUserAgentDecorator(srv.versionInfos()...)
		md := &utils.HTTPMetaHeadersDecorator{
			Headers: metaHeaders,
		}
		factory := utils.NewHTTPRequestFactory(ud, md)
		srv.reqFactory = factory
	}
	return srv.reqFactory
}

func (srv *Server) LogEvent(action, id, from string) {
	now := time.Now().Unix()
	jm := utils.JSONMessage{Status: action, ID: id, From: from, Time: now}
	srv.events = append(srv.events, jm)
	for _, c := range srv.listeners {
		select { // non blocking channel
		case c <- jm:
		default:
		}
	}
}

type Server struct {
	sync.Mutex
	runtime     *Runtime
	pullingPool map[string]struct{}
	pushingPool map[string]struct{}
	events      []utils.JSONMessage
	listeners   map[string]chan utils.JSONMessage
	reqFactory  *utils.HTTPRequestFactory
}<|MERGE_RESOLUTION|>--- conflicted
+++ resolved
@@ -229,13 +229,8 @@
 	if err != nil {
 		return err
 	}
-<<<<<<< HEAD
-	out.Write(sf.FormatStatus("", img.ID))
-	return img.ID, nil
-=======
 	out.Write(sf.FormatStatus(img.ID, ""))
 	return nil
->>>>>>> 62f873aa
 }
 
 func (srv *Server) ImagesViz(out io.Writer) error {
